--- conflicted
+++ resolved
@@ -14,12 +14,8 @@
     ```
 
     # Submit an existing script:
-<<<<<<< HEAD
+    ```
     sub = slurm.sbatch(
-=======
-    ```
-    sub = slurm.submit_batch(
->>>>>>> 443c760a
         script_path="train.sh",
         sbatch_options={
             "job-name": "trainA",
